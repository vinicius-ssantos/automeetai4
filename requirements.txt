--- conflicted
+++ resolved
@@ -1,11 +1,8 @@
 # --- Interface Web ---
-<<<<<<< HEAD
-streamlit>=1.25,<1.35   # versões novas mantêm compatibilidade com Pillow <10
-st-annotated-text>=4.0    # componente para destacar falas no Streamlit
-=======
+
 streamlit>=1.37.0   # versões mais novas mantêm compatibilidade com Pillow <10
 st-annotated-text==4.0.2    # usado para destacar falas na transcrição
->>>>>>> 5928ac86
+
 
 # --- Serviços de IA ---
 openai>=1.25.0           # geração de texto
@@ -36,12 +33,9 @@
 
 # --- REST API ---
 fastapi>=0.111
-<<<<<<< HEAD
 uvicorn>=0.29
-=======
-uvicorn>=0.29
+
 python-multipart>=0.0.9     # ← adicionado
 
 # --- Configuração baseada em variáveis ---
-pydantic-settings>=2.2       # ← adicionado
->>>>>>> 5928ac86
+pydantic-settings>=2.2       # ← adicionado