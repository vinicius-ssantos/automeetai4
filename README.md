# AutoMeetAI

AutoMeetAI is a Python application that automates the process of transcribing and analyzing meeting recordings. It follows SOLID principles and best practices for maintainable and extensible code.

## Features

- Convert video files (MP4) to audio files (MP3)
- Transcribe audio files with speaker identification
- Analyze transcriptions using AI to extract insights
- Command-line interface for easy use
- Modular architecture following SOLID principles

## Architecture

The project follows SOLID principles:

- **Single Responsibility Principle**: Each class has a single responsibility
- **Open/Closed Principle**: The code is open for extension but closed for modification
- **Liskov Substitution Principle**: Implementations can be substituted without affecting the behavior
- **Interface Segregation Principle**: Interfaces are specific to client needs
- **Dependency Inversion Principle**: High-level modules depend on abstractions, not concrete implementations

### Project Structure

```
automeetai/
├── src/
│   ├── config/           # Configuration management
│   ├── interfaces/       # Abstract interfaces
│   ├── models/           # Data models
│   ├── services/         # Service implementations
│   ├── utils/            # Utility functions
│   ├── automeetai.py     # Main application class
│   └── factory.py        # Factory for creating the application
└── main.py               # Command-line interface
```

## Requirements

- Python 3.8+
- AssemblyAI API key
- OpenAI API key (optional, for analysis)
- Dependencies: moviepy, assemblyai, openai

## Installation

1. Clone the repository
2. Install dependencies:
   ```
   pip install moviepy assemblyai openai
   ```
3. Set up API keys:
   - Set environment variable `AUTOMEETAI_ASSEMBLYAI_API_KEY` with your AssemblyAI API key
   - Set environment variable `AUTOMEETAI_OPENAI_API_KEY` with your OpenAI API key (optional)

## Usage

### Command Line

```bash
python main.py <video_file> [--analyze] [--save-audio] [--assemblyai-key KEY] [--openai-key KEY]
```

Options:
- `--analyze`: Analyze the transcription using AI
- `--save-audio`: Save the intermediate audio file
- `--assemblyai-key KEY`: AssemblyAI API key (overrides environment variable)
- `--openai-key KEY`: OpenAI API key (overrides environment variable)

Example:
```bash
python main.py entrevista.mp4 --analyze
```

### Programmatic Usage

```python
from src.factory import AutoMeetAIFactory

# Create the application
factory = AutoMeetAIFactory()
app = factory.create(
    assemblyai_api_key="your_assemblyai_api_key",
    openai_api_key="your_openai_api_key"
)

# Process a video file
transcription = app.process_video("path/to/video.mp4")

# Analyze the transcription
analysis = app.analyze_transcription(
    transcription=transcription,
    system_prompt="You are a helpful assistant that analyzes meeting transcriptions.",
    user_prompt_template="Please analyze the following meeting transcription:\n\n{transcription}"
)
```

### REST API

You can also interact with AutoMeetAI through a simple REST API built with
FastAPI. After installing the dependencies, run:

```bash
uvicorn api:app --reload
```

This will start a server on `http://localhost:8000` exposing the following
endpoints:

- `GET /health` – basic health check
- `POST /transcriptions` – upload a video file and get its transcription
- `POST /analysis` – analyze a transcription text

<<<<<<< HEAD
The `/transcriptions` endpoint accepts optional query parameters to control the
transcription process:

- `speaker_labels` – whether to enable speaker diarization (default `true`)
- `speakers_expected` – expected number of speakers (default `2`)
- `language_code` – ISO code of the audio language (default `pt`)

=======
>>>>>>> 5c9cc54c
## Extending the Application

The modular architecture makes it easy to extend the application:

1. To add a new audio converter, implement the `AudioConverter` interface
2. To add a new transcription service, implement the `TranscriptionService` interface
3. To add a new text generation service, implement the `TextGenerationService` interface
4. To add a new configuration provider, implement the `ConfigProvider` interface

## License

This project is licensed under the MIT License.<|MERGE_RESOLUTION|>--- conflicted
+++ resolved
@@ -111,7 +111,7 @@
 - `POST /transcriptions` – upload a video file and get its transcription
 - `POST /analysis` – analyze a transcription text
 
-<<<<<<< HEAD
+
 The `/transcriptions` endpoint accepts optional query parameters to control the
 transcription process:
 
@@ -119,8 +119,6 @@
 - `speakers_expected` – expected number of speakers (default `2`)
 - `language_code` – ISO code of the audio language (default `pt`)
 
-=======
->>>>>>> 5c9cc54c
 ## Extending the Application
 
 The modular architecture makes it easy to extend the application:
