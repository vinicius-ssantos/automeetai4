# Documentação da API do AutoMeetAI

Esta documentação fornece informações detalhadas sobre as classes e métodos disponíveis na API do AutoMeetAI.

## Índice

1. [Classe Principal](#classe-principal)
2. [Serviços de Transcrição](#serviços-de-transcrição)
3. [Serviços de Geração de Texto](#serviços-de-geração-de-texto)
4. [Conversores de Áudio](#conversores-de-áudio)
5. [Modelos de Dados](#modelos-de-dados)
6. [Formatadores de Saída](#formatadores-de-saída)
7. [Utilitários](#utilitários)
8. [Interfaces](#interfaces)

## Classe Principal

### AutoMeetAI

A classe principal que coordena o processamento de vídeos, transcrição e análise.

```python
from src.factory import AutoMeetAIFactory

# Criar uma instância do AutoMeetAI
factory = AutoMeetAIFactory()
app = factory.create()

# Processar um vídeo
transcription = app.process_video("caminho/para/video.mp4")

# Analisar a transcrição
analysis = app.analyze_transcription(
    transcription=transcription,
    system_prompt="Você é um assistente que analisa transcrições de reuniões.",
    user_prompt_template="Por favor, analise a seguinte transcrição e forneça um resumo, pontos-chave e itens de ação:\n\n{transcription}"
)
```

#### Métodos

##### `process_video`

```python
def process_video(
    self, 
    video_file: str, 
    transcription_config: Optional[Dict[str, Any]] = None,
    save_audio: bool = False,
    allowed_video_extensions: Optional[List[str]] = None,
    force_reprocess: bool = False,
    output_format: str = "txt",
    output_formats: Optional[List[str]] = None,
    format_options: Optional[Dict[str, Dict[str, Any]]] = None,
    progress_callback: Optional[Callable[[str, Union[int, float], Union[int, float]], None]] = None
) -> Union[TranscriptionResult, None]
```

Processa um arquivo de vídeo, convertendo-o para áudio e transcrevendo-o.

**Parâmetros:**
- `video_file`: Caminho para o arquivo de vídeo a ser processado
- `transcription_config`: Configuração opcional para o serviço de transcrição
- `save_audio`: Se True, salva o arquivo de áudio intermediário
- `allowed_video_extensions`: Lista opcional de extensões de vídeo permitidas
- `force_reprocess`: Se True, força o reprocessamento mesmo se existir um resultado em cache
- `output_format`: Formato de saída padrão (txt, json, html)
- `output_formats`: Lista opcional de formatos de saída para gerar
- `format_options`: Opções específicas para cada formato de saída
- `progress_callback`: Função de callback para reportar progresso

**Retorna:**
- `TranscriptionResult`: O resultado da transcrição, ou None se falhou

##### `process_videos`

```python
def process_videos(
    self, 
    video_files: List[str],
    transcription_config: Optional[Dict[str, Any]] = None,
    save_audio: bool = False,
    allowed_video_extensions: Optional[List[str]] = None,
    force_reprocess: bool = False,
    output_format: str = "txt",
    output_formats: Optional[List[str]] = None,
    format_options: Optional[Dict[str, Dict[str, Any]]] = None,
    continue_on_error: bool = True,
    progress_callback: Optional[Callable[[str, Union[int, float], Union[int, float]], None]] = None
) -> List[Tuple[str, Optional[TranscriptionResult]]]
```

Processa múltiplos arquivos de vídeo em lote.

**Parâmetros:**
- `video_files`: Lista de caminhos para os arquivos de vídeo a serem processados
- `transcription_config`: Configuração opcional para o serviço de transcrição
- `save_audio`: Se True, salva os arquivos de áudio intermediários
- `allowed_video_extensions`: Lista opcional de extensões de vídeo permitidas
- `force_reprocess`: Se True, força o reprocessamento mesmo se existir um resultado em cache
- `output_format`: Formato de saída padrão (txt, json, html)
- `output_formats`: Lista opcional de formatos de saída para gerar
- `format_options`: Opções específicas para cada formato de saída
- `continue_on_error`: Se True, continua processando mesmo se ocorrer um erro em um arquivo
- `progress_callback`: Função de callback para reportar progresso

**Retorna:**
- `List[Tuple[str, Optional[TranscriptionResult]]]`: Lista de tuplas contendo o caminho do arquivo e o resultado da transcrição (ou None se falhou)

##### `analyze_transcription`

```python
def analyze_transcription(
    self, 
    transcription: TranscriptionResult,
    system_prompt: str,
    user_prompt_template: str,
    generation_options: Optional[Dict[str, Any]] = None
) -> Optional[str]
```

Analisa uma transcrição usando um serviço de geração de texto.

**Parâmetros:**
- `transcription`: O resultado da transcrição a ser analisado
- `system_prompt`: O prompt do sistema para o modelo de geração de texto
- `user_prompt_template`: O template do prompt do usuário, com {transcription} como placeholder
- `generation_options`: Opções adicionais para o serviço de geração de texto

**Retorna:**
- `str`: O texto da análise gerada, ou None se falhou

## Serviços de Transcrição

### TranscriptionService (Interface)

Interface para serviços de transcrição de áudio.

#### Métodos

##### `transcribe`

```python
@abstractmethod
def transcribe(
    self, 
    audio_file: str, 
    config: Optional[Dict[str, Any]] = None,
    allowed_audio_extensions: Optional[List[str]] = None
) -> Union[TranscriptionResult, None]
```

Transcreve um arquivo de áudio para texto.

**Parâmetros:**
- `audio_file`: Caminho para o arquivo de áudio a ser transcrito
- `config`: Parâmetros de configuração opcionais para a transcrição
- `allowed_audio_extensions`: Lista opcional de extensões de arquivo de áudio permitidas

**Retorna:**
- `TranscriptionResult`: O resultado da transcrição, ou None se falhou

### AssemblyAITranscriptionService

Implementação do serviço de transcrição usando AssemblyAI.

### WhisperTranscriptionService

Implementação do serviço de transcrição usando OpenAI Whisper.

### MockTranscriptionService

Implementação de demonstração do serviço de transcrição que não requer API externa.

## Serviços de Transcrição em Streaming

### StreamingTranscriptionService (Interface)

Interface para serviços de transcrição de áudio em tempo real.

#### Métodos

##### `start_streaming`

```python
@abstractmethod
def start_streaming(self, config: Optional[Dict[str, Any]] = None) -> bool
```

Inicia uma sessão de transcrição em streaming.

**Parâmetros:**
- `config`: Parâmetros de configuração opcionais para a transcrição

**Retorna:**
- `bool`: True se a sessão foi iniciada com sucesso, False caso contrário

##### `transcribe_chunk`

```python
@abstractmethod
def transcribe_chunk(self, audio_chunk: bytes) -> Optional[Dict[str, Any]]
```

Transcreve um fragmento de áudio em tempo real.

**Parâmetros:**
- `audio_chunk`: Fragmento de áudio em bytes para transcrever

**Retorna:**
- `Optional[Dict[str, Any]]`: Resultado parcial da transcrição, ou None se falhou

##### `stop_streaming`

```python
@abstractmethod
def stop_streaming(self) -> Optional[TranscriptionResult]
```

Finaliza a sessão de transcrição em streaming e retorna o resultado completo.

**Retorna:**
- `Optional[TranscriptionResult]`: O resultado completo da transcrição, ou None se falhou

##### `is_streaming`

```python
@abstractmethod
def is_streaming(self) -> bool
```

Verifica se uma sessão de streaming está ativa.

**Retorna:**
- `bool`: True se uma sessão de streaming está ativa, False caso contrário

##### `stream_microphone`

```python
@abstractmethod
def stream_microphone(
    self, 
    callback: Callable[[Dict[str, Any]], None],
    duration: Optional[int] = None,
    config: Optional[Dict[str, Any]] = None
) -> Optional[TranscriptionResult]
```

Captura áudio do microfone e transcreve em tempo real.

**Parâmetros:**
- `callback`: Função de callback chamada com cada resultado parcial
- `duration`: Duração máxima da captura em segundos, ou None para continuar até ser interrompido
- `config`: Parâmetros de configuração opcionais para a transcrição

**Retorna:**
- `Optional[TranscriptionResult]`: O resultado completo da transcrição, ou None se falhou

### AssemblyAIStreamingTranscriptionService

Implementação do serviço de transcrição em streaming usando AssemblyAI.

## Serviços de Geração de Texto

### TextGenerationService (Interface)

Interface para serviços de geração de texto.

#### Métodos

##### `generate`

```python
@abstractmethod
def generate(
    self, 
    system_prompt: str,
    user_prompt: str,
    options: Optional[Dict[str, Any]] = None
) -> Optional[str]
```

Gera texto com base em prompts do sistema e do usuário.

**Parâmetros:**
- `system_prompt`: O prompt do sistema para o modelo
- `user_prompt`: O prompt do usuário para o modelo
- `options`: Opções adicionais para a geração de texto

**Retorna:**
- `str`: O texto gerado, ou None se falhou

### OpenAITextGenerationService

Implementação do serviço de geração de texto usando OpenAI.

### NullTextGenerationService

Implementação do serviço de geração de texto que não faz nada (para quando a análise não é necessária).

## Conversores de Áudio

### AudioConverter (Interface)

Interface para conversores de áudio.

#### Métodos

##### `convert_to_audio`

```python
@abstractmethod
def convert_to_audio(
    self, 
    video_file: str,
    output_file: Optional[str] = None,
    allowed_input_extensions: Optional[List[str]] = None,
    allowed_output_extensions: Optional[List[str]] = None,
    **kwargs
) -> Optional[str]
```

Converte um arquivo de vídeo para áudio.

**Parâmetros:**
- `video_file`: Caminho para o arquivo de vídeo a ser convertido
- `output_file`: Caminho opcional para o arquivo de áudio de saída
- `allowed_input_extensions`: Lista opcional de extensões de entrada permitidas
- `allowed_output_extensions`: Lista opcional de extensões de saída permitidas
- `**kwargs`: Argumentos adicionais para o conversor

**Retorna:**
- `str`: Caminho para o arquivo de áudio gerado, ou None se falhou

### MoviePyAudioConverter

Implementação do conversor de áudio usando MoviePy.

## Modelos de Dados

### TranscriptionResult

Representa o resultado de uma transcrição.

#### Atributos

- `utterances`: Lista de falas na transcrição
- `text`: Texto completo da transcrição
- `audio_file`: Caminho para o arquivo de áudio transcrito

#### Métodos

##### `to_formatted_text`

```python
def to_formatted_text(self) -> str
```

Converte o resultado da transcrição para um texto formatado.

**Retorna:**
- `str`: O texto formatado da transcrição

##### `format`

```python
def format(self, format_name: str, options: Optional[Dict[str, Any]] = None) -> str
```

Formata o resultado da transcrição no formato especificado.

**Parâmetros:**
- `format_name`: Nome do formato (text, json, html, etc.)
- `options`: Opções de formatação específicas para o formatador

**Retorna:**
- `str`: O resultado formatado

##### `save_to_file`

```python
def save_to_file(
    self, 
    output_file: str, 
    format_name: Optional[str] = None,
    options: Optional[Dict[str, Any]] = None
) -> bool
```

Salva o resultado da transcrição em um arquivo.

**Parâmetros:**
- `output_file`: Caminho onde a transcrição deve ser salva
- `format_name`: Nome do formato (text, json, html, etc.). Se None, será inferido da extensão do arquivo
- `options`: Opções de formatação específicas para o formatador

**Retorna:**
- `bool`: True se o arquivo foi salvo com sucesso, False caso contrário

### Utterance

Representa uma única fala em uma transcrição.

#### Atributos

- `speaker`: Identificador do falante
- `text`: Texto da fala
- `start`: Tempo de início da fala em segundos (opcional)
- `end`: Tempo de fim da fala em segundos (opcional)

### StreamingTranscriptionResult

Representa o resultado parcial de uma transcrição em streaming.

#### Atributos

- `text`: Texto da transcrição parcial
- `is_final`: Indica se o resultado é final ou intermediário
- `confidence`: Nível de confiança da transcrição
- `speaker`: Identificador do falante (opcional)
- `start_time`: Tempo de início em segundos (opcional)
- `end_time`: Tempo de fim em segundos (opcional)

### StreamingSession

Representa uma sessão de transcrição em streaming.

#### Métodos

##### `add_result`

```python
def add_result(self, result: StreamingTranscriptionResult) -> None
```

Adiciona um resultado parcial à sessão.

**Parâmetros:**
- `result`: O resultado parcial a ser adicionado

##### `get_current_text`

```python
def get_current_text(self) -> str
```

Obtém o texto atual da transcrição, combinando resultados finais e o último parcial.

**Retorna:**
- `str`: O texto atual da transcrição

##### `to_transcription_result`

```python
def to_transcription_result(self, audio_file: str = "") -> TranscriptionResult
```

Converte a sessão de streaming em um TranscriptionResult.

**Parâmetros:**
- `audio_file`: O caminho para o arquivo de áudio (opcional)

**Retorna:**
- `TranscriptionResult`: O resultado da transcrição

## Formatadores de Saída

### OutputFormatter (Interface)

Interface para formatadores de saída.

#### Métodos

##### `format`

```python
@abstractmethod
def format(
    self, 
    transcription_result: TranscriptionResult,
    options: Optional[Dict[str, Any]] = None
) -> str
```

Formata um resultado de transcrição.

**Parâmetros:**
- `transcription_result`: O resultado da transcrição a ser formatado
- `options`: Opções de formatação específicas

**Retorna:**
- `str`: O resultado formatado

##### `get_file_extension`

```python
@abstractmethod
def get_file_extension(self) -> str
```

Obtém a extensão de arquivo padrão para este formatador.

**Retorna:**
- `str`: A extensão de arquivo padrão (sem o ponto)

### TextFormatter

Formatador para saída em texto simples.

### JSONFormatter

Formatador para saída em JSON.

### HTMLFormatter

Formatador para saída em HTML.

## Utilitários

### TranscriptionCache

Gerencia o cache de resultados de transcrição.

#### Métodos

##### `get`

```python
def get(self, key: str) -> Optional[TranscriptionResult]
```

Obtém um resultado de transcrição do cache.

**Parâmetros:**
- `key`: A chave do cache (geralmente o caminho do arquivo de áudio)

**Retorna:**
- `TranscriptionResult`: O resultado da transcrição, ou None se não estiver no cache

##### `set`

```python
def set(self, key: str, result: TranscriptionResult) -> None
```

Armazena um resultado de transcrição no cache.

**Parâmetros:**
- `key`: A chave do cache (geralmente o caminho do arquivo de áudio)
- `result`: O resultado da transcrição a ser armazenado

### RateLimiter

Limita a taxa de chamadas a APIs externas.

#### Métodos

##### `consume`

```python
def consume(self, tokens: int = 1, wait: bool = False) -> bool
```

Consome tokens do limitador de taxa.

**Parâmetros:**
- `tokens`: Número de tokens a consumir
- `wait`: Se True, aguarda até que os tokens estejam disponíveis

**Retorna:**
- `bool`: True se os tokens foram consumidos, False caso contrário

## Interfaces

### ConfigProvider (Interface)

Interface para provedores de configuração.

#### Métodos

##### `get`

```python
@abstractmethod
def get(self, key: str, default: Any = None) -> Any
```

Obtém um valor de configuração.

**Parâmetros:**
- `key`: A chave da configuração
- `default`: Valor padrão se a chave não existir

**Retorna:**
- O valor da configuração, ou o valor padrão se a chave não existir

##### `set`

```python
@abstractmethod
def set(self, key: str, value: Any) -> None
```

Define um valor de configuração.

**Parâmetros:**
- `key`: A chave da configuração
- `value`: O valor a ser definido

### Plugin (Interface)

Interface para plugins.

#### Métodos

##### `get_name`

```python
@abstractmethod
def get_name(self) -> str
```

Obtém o nome do plugin.

**Retorna:**
- `str`: O nome do plugin

##### `get_version`

```python
@abstractmethod
def get_version(self) -> str
```

Obtém a versão do plugin.

**Retorna:**
- `str`: A versão do plugin

##### `get_description`

```python
@abstractmethod
def get_description(self) -> str
```

Obtém a descrição do plugin.

**Retorna:**
- `str`: A descrição do plugin

##### `get_extension_points`

```python
@abstractmethod
def get_extension_points(self) -> List[str]
```

Obtém os pontos de extensão suportados pelo plugin.

**Retorna:**
- `List[str]`: Lista de pontos de extensão suportados

##### `get_implementation`

```python
@abstractmethod
def get_implementation(self, extension_point: str) -> Any
```

Obtém a implementação para um ponto de extensão.

**Parâmetros:**
- `extension_point`: O ponto de extensão

**Retorna:**
- A implementação para o ponto de extensão, ou None se não suportado

## REST API

O AutoMeetAI também disponibiliza uma API REST simples implementada com
[FastAPI](https://fastapi.tiangolo.com/). Essa API permite processar arquivos de
vídeo remotamente e solicitar análises de transcrições.

### Endpoints

| Método | Caminho            | Descrição                                   |
|-------:|--------------------|---------------------------------------------|
| `GET`  | `/health`          | Verifica se o serviço está no ar            |
<<<<<<< HEAD
| `POST` | `/transcriptions`  | Envia um vídeo e retorna a transcrição. Aceita parâmetros `speaker_labels`, `speakers_expected` e `language_code`. |
=======
| `POST` | `/transcriptions`  | Envia um vídeo e retorna a transcrição      |
>>>>>>> 5c9cc54c
| `POST` | `/analysis`        | Analisa um texto de transcrição e retorna o resultado |

### Exemplo de uso

```bash
curl http://localhost:8000/health

<<<<<<< HEAD
curl -X POST "http://localhost:8000/transcriptions?speaker_labels=false&speakers_expected=3&language_code=en" \
=======
curl -X POST http://localhost:8000/transcriptions \
>>>>>>> 5c9cc54c
     -F "file=@reuniao.mp4" -H "accept: application/json"

curl -X POST http://localhost:8000/analysis \
     -H "Content-Type: application/json" \
     -d '{"text": "Olá mundo"}'
```

Consulte `api.py` para ver a implementação completa da API.<|MERGE_RESOLUTION|>--- conflicted
+++ resolved
@@ -687,11 +687,9 @@
 | Método | Caminho            | Descrição                                   |
 |-------:|--------------------|---------------------------------------------|
 | `GET`  | `/health`          | Verifica se o serviço está no ar            |
-<<<<<<< HEAD
+
 | `POST` | `/transcriptions`  | Envia um vídeo e retorna a transcrição. Aceita parâmetros `speaker_labels`, `speakers_expected` e `language_code`. |
-=======
-| `POST` | `/transcriptions`  | Envia um vídeo e retorna a transcrição      |
->>>>>>> 5c9cc54c
+
 | `POST` | `/analysis`        | Analisa um texto de transcrição e retorna o resultado |
 
 ### Exemplo de uso
@@ -699,11 +697,9 @@
 ```bash
 curl http://localhost:8000/health
 
-<<<<<<< HEAD
+
 curl -X POST "http://localhost:8000/transcriptions?speaker_labels=false&speakers_expected=3&language_code=en" \
-=======
-curl -X POST http://localhost:8000/transcriptions \
->>>>>>> 5c9cc54c
+
      -F "file=@reuniao.mp4" -H "accept: application/json"
 
 curl -X POST http://localhost:8000/analysis \
